--- conflicted
+++ resolved
@@ -5,11 +5,7 @@
 
 from fastapi import APIRouter, Body, Depends, HTTPException
 
-<<<<<<< HEAD
-from api.data import RecommendationResponse, Service, Query
-=======
-from api.data import RecommendationResponse, RefineRequest, Service
->>>>>>> db99e4f9
+from api.data import RecommendationResponse, RecommendationServices,RefineRequest, Service, Query
 from services.dev.data import ChromaService
 from services.rag import RAGService
 from services.refine import RefineService
@@ -103,6 +99,28 @@
     """
     return rag_service.generate(query)
 
+@router.post("/recommend", response_model=RecommendationServices)
+async def recommend(query: Query) -> RecommendationServices:
+    """
+    Generate a recommendation based on the input query.
+
+    Parameters
+    ----------
+    query : Query
+        The user's input (query, location, radius) for which a recommendation is requested.
+
+    Returns
+    -------
+    RecommendationServices
+        An object containing the generated recommendation and relevant services.
+
+    Notes
+    -----
+    This function logs the incoming query and uses the RagService to generate
+    a response based on the query.
+    """
+    return rag_service.generate(query)
+
 @router.post("/recommend", response_model=RecommendationResponse)
 async def recommend(query: Query) -> RecommendationResponse:
     """

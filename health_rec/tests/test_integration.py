--- conflicted
+++ resolved
@@ -64,12 +64,6 @@
 
             try:
                 # Manually test update functionality
-<<<<<<< HEAD
-=======
-                from update_data import load_json_data as update_load_json
-                from update_data import prepare_document
->>>>>>> 2194782d
-
                 update_services = update_load_json(update_file)
 
                 # Test update logic: check if service exists and needs update
